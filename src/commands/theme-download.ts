--- conflicted
+++ resolved
@@ -3,32 +3,18 @@
 import chalk from 'chalk';
 import {existsSync} from 'fs';
 import {mkdir, writeFile} from 'fs/promises';
-<<<<<<< HEAD
-import {templateTypes} from '../template-types.js';
-import {reportError, validateThemeOptions} from '../utils.js';
-=======
 import {errorAndExit, toString} from '../utils.js';
 import {apiKeyOption, hostOption, themeTypeOption} from "../options.js";
->>>>>>> bb6c7073
 
 // noinspection JSUnusedGlobalSymbols
 export const themeDownload = new Command('theme:download')
     .description('Download a theme from FusionAuth')
     .argument('<themeId>', 'The theme id to download')
     .option('-o, --output <output>', 'The output directory', './tpl/')
-<<<<<<< HEAD
-    .option('-k, --key <key>', 'The API key to use')
-    .option('-h, --host <url>', 'The FusionAuth host to use', 'http://localhost:9011')
-    .addOption(new Option('-t, --types <types...>', 'The types of templates to download').choices(templateTypes).default(templateTypes))
-    .action(async (themeId, options) => {
-        const {output, apiKey, host, types} = validateThemeOptions(options);
-
-=======
     .addOption(apiKeyOption)
     .addOption(hostOption)
     .addOption(themeTypeOption)
     .action(async (themeId: string, {output, key: apiKey, host, types}) => {
->>>>>>> bb6c7073
         console.log(`Downloading theme ${themeId} to ${output}`);
 
         try {
